--- conflicted
+++ resolved
@@ -770,8 +770,6 @@
                 | ValueNone -> Log.infoOnce ("TextDescriptor failed due to unloadable asset for '" + scstring font + "'.")
             OpenGL.Hl.Assert ()
 
-<<<<<<< HEAD
-
     /// Render rich text.
     static member renderRichText
         (transform : Transform byref,
@@ -779,6 +777,7 @@
          text : RichTextParagraph list,
          eyeCenter : Vector2,
          eyeSize : Vector2,
+         windowSize : Vector2,
          renderer : GlRenderer2d) =
 
         let transform = transform
@@ -1192,11 +1191,7 @@
 
             OpenGL.Hl.Assert ()
 
-
-    static member private renderDescriptor descriptor eyeCenter eyeSize renderer =
-=======
     static member private renderDescriptor descriptor eyeCenter eyeSize windowSize renderer =
->>>>>>> ec0e87ef
         match descriptor with
         | RenderSprite descriptor ->
             GlRenderer2d.renderSprite
@@ -1221,14 +1216,10 @@
                 (&descriptor.CachedSprite.Transform, &descriptor.CachedSprite.InsetOpt, &descriptor.CachedSprite.ClipOpt, descriptor.CachedSprite.Image, &descriptor.CachedSprite.Color, descriptor.CachedSprite.Blend, &descriptor.CachedSprite.Emission, descriptor.CachedSprite.Flip, windowSize, renderer)
         | RenderText descriptor ->
             GlRenderer2d.renderText
-<<<<<<< HEAD
-                (&descriptor.Transform, &descriptor.ClipOpt, descriptor.Text, descriptor.Font, descriptor.FontSizing, descriptor.FontStyling, &descriptor.Color, descriptor.Justification, eyeCenter, eyeSize, renderer)
+                (&descriptor.Transform, &descriptor.ClipOpt, descriptor.Text, descriptor.Font, descriptor.FontSizing, descriptor.FontStyling, &descriptor.Color, descriptor.Justification, eyeCenter, eyeSize, windowSize, renderer)
         | RenderRichText descriptor ->
             GlRenderer2d.renderRichText
-                (&descriptor.Transform, &descriptor.ClipOpt, descriptor.Entries, eyeCenter, eyeSize, renderer)
-=======
-                (&descriptor.Transform, &descriptor.ClipOpt, descriptor.Text, descriptor.Font, descriptor.FontSizing, descriptor.FontStyling, &descriptor.Color, descriptor.Justification, eyeCenter, eyeSize, windowSize, renderer)
->>>>>>> ec0e87ef
+                (&descriptor.Transform, &descriptor.ClipOpt, descriptor.Entries, eyeCenter, eyeSize, windowSize, renderer)
         | RenderTiles descriptor ->
             GlRenderer2d.renderTiles
                 (&descriptor.Transform, &descriptor.ClipOpt, &descriptor.Color, &descriptor.Emission, descriptor.MapSize, descriptor.Tiles, descriptor.TileSourceSize, descriptor.TileSize, descriptor.TileAssets, eyeCenter, eyeSize, windowSize, renderer)
