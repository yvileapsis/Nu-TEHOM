--- conflicted
+++ resolved
@@ -1229,14 +1229,11 @@
                 (&descriptor.CachedSprite.Transform, &descriptor.CachedSprite.InsetOpt, &descriptor.CachedSprite.ClipOpt, descriptor.CachedSprite.Image, &descriptor.CachedSprite.Color, descriptor.CachedSprite.Blend, &descriptor.CachedSprite.Emission, descriptor.CachedSprite.Flip, windowSize, renderer)
         | RenderText descriptor ->
             GlRenderer2d.renderText
-<<<<<<< HEAD
-                (&descriptor.Transform, &descriptor.ClipOpt, descriptor.Text, descriptor.Font, descriptor.FontSizing, descriptor.FontStyling, &descriptor.Color, descriptor.Justification, eyeCenter, eyeSize, windowSize, renderer)
+                (&descriptor.Transform, &descriptor.ClipOpt, descriptor.Text, descriptor.Font, descriptor.FontSizing, descriptor.FontStyling, &descriptor.Color, descriptor.Justification, descriptor.CursorOpt, eyeCenter, eyeSize, windowSize, renderer)
         | RenderRichText descriptor ->
             GlRenderer2d.renderRichText
                 (&descriptor.Transform, &descriptor.ClipOpt, descriptor.Entries, eyeCenter, eyeSize, windowSize, renderer)
-=======
-                (&descriptor.Transform, &descriptor.ClipOpt, descriptor.Text, descriptor.Font, descriptor.FontSizing, descriptor.FontStyling, &descriptor.Color, descriptor.Justification, descriptor.CursorOpt, eyeCenter, eyeSize, windowSize, renderer)
->>>>>>> e2061589
+pstream/master
         | RenderTiles descriptor ->
             GlRenderer2d.renderTiles
                 (&descriptor.Transform, &descriptor.ClipOpt, &descriptor.Color, &descriptor.Emission, descriptor.MapSize, descriptor.Tiles, descriptor.TileSourceSize, descriptor.TileSize, descriptor.TileAssets, eyeCenter, eyeSize, windowSize, renderer)
