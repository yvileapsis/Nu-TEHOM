--- conflicted
+++ resolved
@@ -3563,11 +3563,7 @@
                             | SpotLight (_, _) | DirectionalLight -> failwithumf ()
                         | _ -> ()
 
-<<<<<<< HEAD
-        // compute the viewports for the given window size
         let viewport = Constants.Render.Viewport
-        let ssaoViewport = Constants.Render.SsaoViewport
-        let offsetViewport = Constants.Render.OffsetViewport windowSize
 
         // compute view and projection
         let view = viewport.View3d (eyeCenter, eyeRotation)
@@ -3576,9 +3572,6 @@
         let viewRotation = viewport.View3d (Vector3.Zero, eyeRotation)
         let viewTranslation = viewport.View3d (eyeCenter, Quaternion.CreateFromYawPitchRoll (0f, 0f, 0f))
 
-        // top-level geometry pass
-        GlRenderer3d.renderGeometry normalPass normalTasks renderer true None eyeCenter eyeRotation view viewRotation viewTranslation viewSkyBox viewport projection ssaoViewport offsetViewport projection renderbuffer framebuffer
-=======
         // top-level geometry pass
         GlRenderer3d.renderGeometry
             normalPass normalTasks renderer
@@ -3591,7 +3584,8 @@
             (Viewport.getProjection3d eyeFieldOfView rasterViewport)
             renderbuffer
             framebuffer
->>>>>>> c9e4ed5c
+
+        GlRenderer3d.renderGeometry normalPass normalTasks renderer true None eyeCenter eyeRotation view viewRotation viewTranslation viewSkyBox viewport projection ssaoViewport offsetViewport projection renderbuffer framebuffer
 
         // reset terrain geometry book-keeping
         renderer.PhysicallyBasedTerrainGeometriesUtilized.Clear ()
@@ -3691,6 +3685,7 @@
                  Constants.Paths.PhysicallyBasedShadowTerrainSpotShaderFilePath,
                  Constants.Paths.PhysicallyBasedShadowTerrainDirectionalShaderFilePath)
         OpenGL.Hl.Assert ()
+
         let (shadowVoxelShader) =
             OpenGL.PhysicallyBased.CreatePhysicallyBasedDepthShadersVoxel
                 (Constants.Paths.PhysicallyBasedShadowVoxelShaderFilePath)
