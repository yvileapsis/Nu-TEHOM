--- conflicted
+++ resolved
@@ -86,20 +86,12 @@
                     Matrix4x4.Transpose eyeRotationMatrix
                 | _ -> Matrix4x4.Transpose eyeRotationMatrix
             render
-<<<<<<< HEAD
-                false (Some (ambientColor, ambientBrightness)) origin eyeRotation
-                view Matrix4x4.Identity Matrix4x4.Identity viewSkyBox
-                geometryViewport geometryProjection
-                ssaoViewport
-                rasterViewport rasterProjection
-=======
                 false (Some (ambientColor, ambientBrightness)) origin
                 view viewSkyBox
                 (Viewport.getFrustum origin eyeRotation MathF.PI_OVER_2 geometryViewport)
                 (Matrix4x4.CreatePerspectiveFieldOfView (MathF.PI_OVER_2, 1.0f, geometryViewport.DistanceNear, geometryViewport.DistanceFar))
                 (box2i v2iZero (v2iDup resolution))
                 (Matrix4x4.CreatePerspectiveFieldOfView (MathF.PI_OVER_2, 1.0f, geometryViewport.DistanceNear, geometryViewport.DistanceFar))
->>>>>>> d94eac91
                 rasterRenderbuffer rasterFramebuffer
             Hl.Assert ()
 
